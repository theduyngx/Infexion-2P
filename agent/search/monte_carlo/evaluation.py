"""
    Module  : evaluation.py
    Purpose : Monte Carlo Tree search evaluation function.

The evaluation function for MCTS will partially act as the simulation function, where play-outs
will not go to terminal node, and instead for a fixed number of moves before it evaluates. This
evaluation function is also not zero-sum, unlike Minimax's. Instead, it is normalized in range
[0, 1] such that any value in between represents the desirability for a specific player, and
that 0 means definite loss, and 1 means definite win.
"""

<<<<<<< HEAD
from .agent.search.evaluation_data import *
=======
from ...search.evaluation_data import *
>>>>>>> 6f41a4d1


def mc_evaluate(board: Board) -> float:
    """
    Evaluation function to evaluate the state of the board after a monte carlo simulation. This
    is not a zero-sum evaluation function, but an evaluation function for the simulation. The
    evaluation is normalized, meaning if it is a win for the player, it will be 1, and if it is
    definite loss then it will be 0. Any value in between shows the desirability of the state.
    @param board : current state of board
    @return      : the evaluated value of the board
    """
    data: EvaluateData = get_evaluate_data(board)
    if data.immediate:
        return data.immediate_evaluation

    # adding another return value specifically for ordering the heapq for MonteCarlo
    player_val   = data.num_player_clusters    * NUM_CLUSTER_FACTOR   + \
                   data.size_player_clusters   * SIZE_CLUSTER_FACTOR  + \
                   data.num_player_dominates   * NUM_DOMINANCE_FACTOR + \
                   data.pow_player_dominates   * POW_DOMINANCE_FACTOR
    opponent_val = data.num_opponent_clusters  * NUM_CLUSTER_FACTOR   + \
                   data.size_opponent_clusters * SIZE_CLUSTER_FACTOR  + \
                   data.num_opponent_dominates * NUM_DOMINANCE_FACTOR + \
                   data.pow_opponent_dominates * POW_DOMINANCE_FACTOR
    return player_val / (player_val + opponent_val)<|MERGE_RESOLUTION|>--- conflicted
+++ resolved
@@ -9,11 +9,7 @@
 that 0 means definite loss, and 1 means definite win.
 """
 
-<<<<<<< HEAD
-from .agent.search.evaluation_data import *
-=======
 from ...search.evaluation_data import *
->>>>>>> 6f41a4d1
 
 
 def mc_evaluate(board: Board) -> float:
