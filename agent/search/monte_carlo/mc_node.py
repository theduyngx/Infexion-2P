import copy
import time
from math import sqrt, log

from referee.game import PlayerColor, Action
from agent.game import Board
from .evaluation import mc_evaluate
from ..minimax import minimax
from ..agent_test import random_move

# Constants
UCT_CONSTANT     : float = sqrt(2)
RED_VICTORY      : int = 1
BLUE_VICTORY     : int = -1
SIMULATION_LIMIT : int = 4


class MonteCarloNode:
    __slots__ = [
        "evaluation",
        "victory",
        "value",
        "uct",
        "visited",
        "action",
        "parent",
        "children",
        "sim_score",
        "hash_val",
    ]

    def __init__(self, action: Action, board: Board, parent=None):
        self.value: int = 0
        self.victory: int = 0
        self.uct: float = 0
        self.visited: int = 0
        self.action: Action = action
        # Need to evaluate the board first so that it can be pushed into priority queue
        self.evaluation: int = 0
        self.parent: MonteCarloNode = parent
        # Make sure to add a child to children list of the parent
        if parent is not None:
            self.parent.children.append(self)
        # Need this when recalculating UCT
        # TODO: better data structure to store children (LinkedList?)
        self.children: list[MonteCarloNode] = []
        self.hash_val = self.__hash__(board)
        self.sim_score: float = 0
        return

    # Use this to calculate the evaluation value of the node
    def evaluate_node(self, board: Board):
        self.evaluation = mc_evaluate(board)
        return

    def evaluate_simulation(self, board: Board):
        self.sim_score = mc_evaluate(board)
        return

    # Formula for UCT Calculation, tries to find a balance between exploitation and exploration
    def calculate_uct(self):
        try:
            self.uct = self.sim_score + \
                       UCT_CONSTANT*sqrt(log(self.visited)/self.parent.visited)
        # Cases where there is division or log of 0
        except ValueError:
            self.uct = self.sim_score
        return

    # Modified uct_value that does not need to simulate?
    def calculate_new_uct(self):
        # mcts evaluation value is already normalized
        self.uct = self.evaluation + \
            UCT_CONSTANT*sqrt((log(self.visited)/log(self.parent.visited)))
        return

    # Each node should have a back propagation function that updates the value of each parent
    def back_propagate(self, board: Board):
        curr_node: MonteCarloNode = self
        added_value: int = self.victory
        while curr_node is not None:
            # undo action after applied
            board.undo_action()
            curr_node.value += added_value
            # Need to update the UCTs of the children
            for child in curr_node.children:
                child.calculate_uct()
            curr_node = curr_node.parent

    def quick_back_propagate(self, board: Board):
        curr_node: MonteCarloNode = self
        added_value: int = self.victory
        while curr_node is not None:
            # Since we're only referring to one board,
            # need to undo the action of the board each time
            board.undo_action()
            curr_node.value += added_value
            curr_node.visited += 1
            # Need to update the UCTs of the children
            for child in curr_node.children:
                child.calculate_new_uct()
            curr_node = curr_node.parent

    # LIGHT-SIMULATION: Randomly pick moves until a goal state is reached -> REALLY SLOW
    # TODO: Try achieve a sub-goal instead of a real goal
    def light_simulate(self, board: Board):
        test_board: Board = copy.deepcopy(board)
        while not test_board.game_over:
            new_action = random_move(test_board, test_board.turn_color)
            test_board.apply_action(new_action)
        # Now you have to check which player won
        if test_board.player_wins(PlayerColor.RED):
            self.victory = RED_VICTORY
        elif test_board.player_wins(PlayerColor.BLUE):
            self.victory = BLUE_VICTORY
        else:
            return

    # HARD-SIMULATION: Use heuristics instead to keep implementing moves until a goal state is reached
    def hard_simulate(self, board: Board):
        # TODO: Implement the game playing function
        #  using the evaluation function
        num_moves: int = 0
        st = time.time()
        while not board.game_over:
            new_action: Action = minimax(board, 2, board.turn_color)
            board.apply_action(new_action, concrete=False)
            num_moves += 1
            et = time.time()
            print(f'Current Time for Simulation: {et - st}, num_moves: {num_moves}')

        # Make sure to revert the board back
        for i in range(num_moves, 1, -1):
            board.undo_action()

        if board.player_wins(PlayerColor.RED):
            self.victory = RED_VICTORY
        elif board.player_wins(PlayerColor.BLUE):
            self.victory = BLUE_VICTORY
        else:
            return

    # This simulation really only returns the new value, although normalized to be in range [0, 1]
    def quick_simulate(self, board: Board, turn_color: PlayerColor):
        num_moves: int = 0
        while num_moves < SIMULATION_LIMIT and not board.game_over:
<<<<<<< HEAD
            # new_action: Action = random_move(board, turn_color)
            new_action: Action = minimax(board, 2, board.turn_color, full=False)
=======
            new_action: Action = random_move(board, turn_color)
>>>>>>> 1745e37f
            board.apply_action(new_action, concrete=False)
            num_moves += 1

        # Evaluate the simulation
        self.evaluate_simulation(board)

        # Then we undo the changes made to the board
        for i in range(num_moves, 1, -1):
            board.undo_action()
        return

    # When picking a node to go to, always pick the node with the lower evaluation value
    def __lt__(self, other):
        return self.evaluation < other.evaluation

    def __eq__(self, other):
        return self.evaluation == other.evaluation

    def __hash__(self, board):
        return hash(frozenset(board.get_cells()))<|MERGE_RESOLUTION|>--- conflicted
+++ resolved
@@ -144,12 +144,7 @@
     def quick_simulate(self, board: Board, turn_color: PlayerColor):
         num_moves: int = 0
         while num_moves < SIMULATION_LIMIT and not board.game_over:
-<<<<<<< HEAD
-            # new_action: Action = random_move(board, turn_color)
-            new_action: Action = minimax(board, 2, board.turn_color, full=False)
-=======
             new_action: Action = random_move(board, turn_color)
->>>>>>> 1745e37f
             board.apply_action(new_action, concrete=False)
             num_moves += 1
 
