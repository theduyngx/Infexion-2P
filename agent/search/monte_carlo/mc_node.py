--- conflicted
+++ resolved
@@ -2,14 +2,8 @@
 import time
 from math import sqrt, log
 
-<<<<<<< HEAD
-from .referee.game import PlayerColor, Action
-from .agent.game import Board
-from .evaluation import mc_evaluate
-=======
 from referee.game import PlayerColor, Action
 from ...game import Board
->>>>>>> 6f41a4d1
 from ..minimax import minimax
 from ..agent_test import random_move
 from .evaluation import mc_evaluate
