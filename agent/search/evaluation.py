"""
    Module  : evaluation.py
    Purpose : Includes the evaluation function to evaluate the desirability of a given state of
              the board.

The evaluation function will make use of information such as the number of pieces of a given side
currently on the board, the total power, as well as their clusters.
"""

from referee.game import PlayerColor
from agent.game import Board, PLAYER_COLOR, INF
from .cluster import create_clusters

# weighting factors
NUM_PIECE_FACTOR     : float = 1.8
POW_PIECE_FACTOR     : float = 1.7
NUM_CLUSTER_FACTOR   : float = 1.2
SIZE_CLUSTER_FACTOR  : float = 1.4
NUM_DOMINANCE_FACTOR : float = 1.55
POW_DOMINANCE_FACTOR : float = 0.45


def evaluate(board: Board) -> (float, float):
    """
    Evaluation function to evaluate the desirability of the board. It should be noted that the more
    'negative' the evaluated value, the worse it is for the RED player and, conversely, the better
    it is for the BLUE player.
    @param board : current state of board
    @return      : the evaluated value of the board
    """
    # player power evaluation
    num_blue, pow_blue = board.color_number_and_power(PlayerColor.BLUE)
    num_red , pow_red  = board.color_number_and_power(PlayerColor.RED)
    value  = (num_red - num_blue) * NUM_PIECE_FACTOR
    value += (pow_red - pow_blue) * POW_PIECE_FACTOR

    # monte-carlo evaluation value
    monte_carlo_val = 0

    if num_blue == 0:
        return INF, INF
    if num_red == 0:
        return -INF, -INF

    # clusters and dominance evaluation
    clusters = create_clusters(board)
    num_player_clusters    = 0
    num_player_dominates   = 0
    pow_player_dominates   = 0
    num_opponent_clusters  = 0
    num_opponent_dominates = 0
    pow_opponent_dominates = 0
    for cluster in clusters.values():
        sign = 1 if cluster.color == PlayerColor.RED else -1

        # player's cluster
        if cluster.color == PLAYER_COLOR:
            num_player_clusters += 1
            # dominance factor is checked solely via player pieces
            for opponent in cluster.get_opponents():
                opponent_cluster = clusters[opponent]

                # cluster size dominance
                if len(cluster) < len(opponent_cluster):
                    num_opponent_dominates += sign
                elif len(cluster) > len(opponent_cluster):
                    num_player_dominates += sign

                # cluster power dominance
                if cluster.get_power() < opponent_cluster.get_power():
                    pow_opponent_dominates += sign
                elif cluster.get_power() > opponent_cluster.get_power():
                    pow_player_dominates += sign

        # opponent's cluster
        else:
            num_opponent_clusters += 1

        # cluster and dominance factor add-on, respectively
        value += sign * len(cluster) * SIZE_CLUSTER_FACTOR
        value += (num_player_dominates - num_opponent_dominates) * SIZE_DOMINANCE_FACTOR
        value += (pow_player_dominates - pow_opponent_dominates) * POWER_DOMINANCE_FACTOR
    value += (num_player_clusters - num_opponent_clusters) * NUM_CLUSTER_FACTOR

    # RAJA: Adding another return value specifically for ordering
    # the heapq for MonteCarlo
    monte_carlo_val += (num_player_clusters + num_player_dominates + pow_player_dominates)
    monte_carlo_val /= (num_opponent_clusters + num_opponent_dominates + pow_opponent_dominates)

    return value, monte_carlo_val


def mc_evaluate(board: Board) -> float:
    """
    Evaluation function to evaluate the state of the board after a monte carlo simulation.
    @param board : current state of board
    @return      : the evaluated value of the board
    """
    # player power evaluation
    num_blue, pow_blue = board.color_number_and_power(PlayerColor.BLUE)
    num_red , pow_red  = board.color_number_and_power(PlayerColor.RED)
    value  = (num_red - num_blue) * NUM_PIECE_FACTOR
    value += (pow_red - pow_blue) * POWER_PIECE_FACTOR

    # monte-carlo evaluation value
    monte_carlo_val = 0

    if num_blue == 0:
        return INF
    if num_red == 0:
        return -INF

    # clusters and dominance evaluation
    clusters = create_clusters(board)
    num_player_clusters    = 0
    num_player_dominates   = 0
    pow_player_dominates   = 0
    size_player_clusters   = 0
    num_opponent_clusters  = 0
    num_opponent_dominates = 0
    pow_opponent_dominates = 0
    size_opponent_clusters = 0
    for cluster in clusters.values():

        # player's cluster
        if cluster.color == PLAYER_COLOR:
            num_player_clusters  += 1
            size_player_clusters += len(cluster)
            # dominance factor is checked solely via player pieces
            for opponent in cluster.get_opponents():
                opponent_cluster = clusters[opponent]

                # cluster size dominance
                if len(cluster) < len(opponent_cluster):
                    num_opponent_dominates += 1
                elif len(cluster) > len(opponent_cluster):
                    num_player_dominates += 1

                # cluster power dominance
                if cluster.get_power() < opponent_cluster.get_power():
                    pow_opponent_dominates += 1
                elif cluster.get_power() > opponent_cluster.get_power():
                    pow_player_dominates += 1

        # opponent's cluster
        else:
            num_opponent_clusters  += 1
            size_opponent_clusters += len(cluster)

<<<<<<< HEAD
    # cluster and dominance factor add-on, respectively
    sign = 1 if PLAYER_COLOR == PlayerColor.RED else -1
    value += (size_player_clusters - size_opponent_clusters) * SIZE_CLUSTER_FACTOR
    value += (num_player_dominates - num_opponent_dominates) * NUM_DOMINANCE_FACTOR
    value += (pow_player_dominates - pow_opponent_dominates) * POW_DOMINANCE_FACTOR
    value += (num_player_clusters  - num_opponent_clusters ) * NUM_CLUSTER_FACTOR
    return value * sign
=======
        # cluster and dominance factor add-on, respectively
        value += sign * len(cluster) * SIZE_CLUSTER_FACTOR
        value += (num_player_dominates - num_opponent_dominates) * SIZE_DOMINANCE_FACTOR
        value += (pow_player_dominates - pow_opponent_dominates) * POWER_DOMINANCE_FACTOR
    value += (num_player_clusters - num_opponent_clusters) * NUM_CLUSTER_FACTOR

    # RAJA: Adding another return value specifically for ordering
    # the heapq for MonteCarlo
    player_val = num_player_clusters + num_player_dominates + pow_player_dominates
    opponent_val = num_opponent_clusters + num_opponent_dominates + pow_opponent_dominates
    monte_carlo_val = player_val/(player_val+opponent_val)

    return monte_carlo_val
>>>>>>> 38b891ed
<|MERGE_RESOLUTION|>--- conflicted
+++ resolved
@@ -20,11 +20,12 @@
 POW_DOMINANCE_FACTOR : float = 0.45
 
 
-def evaluate(board: Board) -> (float, float):
+def evaluate(board: Board) -> float:
     """
-    Evaluation function to evaluate the desirability of the board. It should be noted that the more
-    'negative' the evaluated value, the worse it is for the RED player and, conversely, the better
-    it is for the BLUE player.
+    Evaluation function to evaluate the desirability of the board. It should be noted that the
+    more 'negative' the evaluated value, the worse it is for the RED player and, conversely,
+    the better it is for the BLUE player. In other words, it is a zero-sum evaluation function,
+    suitably applied to the zero-sum Infexion game.
     @param board : current state of board
     @return      : the evaluated value of the board
     """
@@ -33,77 +34,6 @@
     num_red , pow_red  = board.color_number_and_power(PlayerColor.RED)
     value  = (num_red - num_blue) * NUM_PIECE_FACTOR
     value += (pow_red - pow_blue) * POW_PIECE_FACTOR
-
-    # monte-carlo evaluation value
-    monte_carlo_val = 0
-
-    if num_blue == 0:
-        return INF, INF
-    if num_red == 0:
-        return -INF, -INF
-
-    # clusters and dominance evaluation
-    clusters = create_clusters(board)
-    num_player_clusters    = 0
-    num_player_dominates   = 0
-    pow_player_dominates   = 0
-    num_opponent_clusters  = 0
-    num_opponent_dominates = 0
-    pow_opponent_dominates = 0
-    for cluster in clusters.values():
-        sign = 1 if cluster.color == PlayerColor.RED else -1
-
-        # player's cluster
-        if cluster.color == PLAYER_COLOR:
-            num_player_clusters += 1
-            # dominance factor is checked solely via player pieces
-            for opponent in cluster.get_opponents():
-                opponent_cluster = clusters[opponent]
-
-                # cluster size dominance
-                if len(cluster) < len(opponent_cluster):
-                    num_opponent_dominates += sign
-                elif len(cluster) > len(opponent_cluster):
-                    num_player_dominates += sign
-
-                # cluster power dominance
-                if cluster.get_power() < opponent_cluster.get_power():
-                    pow_opponent_dominates += sign
-                elif cluster.get_power() > opponent_cluster.get_power():
-                    pow_player_dominates += sign
-
-        # opponent's cluster
-        else:
-            num_opponent_clusters += 1
-
-        # cluster and dominance factor add-on, respectively
-        value += sign * len(cluster) * SIZE_CLUSTER_FACTOR
-        value += (num_player_dominates - num_opponent_dominates) * SIZE_DOMINANCE_FACTOR
-        value += (pow_player_dominates - pow_opponent_dominates) * POWER_DOMINANCE_FACTOR
-    value += (num_player_clusters - num_opponent_clusters) * NUM_CLUSTER_FACTOR
-
-    # RAJA: Adding another return value specifically for ordering
-    # the heapq for MonteCarlo
-    monte_carlo_val += (num_player_clusters + num_player_dominates + pow_player_dominates)
-    monte_carlo_val /= (num_opponent_clusters + num_opponent_dominates + pow_opponent_dominates)
-
-    return value, monte_carlo_val
-
-
-def mc_evaluate(board: Board) -> float:
-    """
-    Evaluation function to evaluate the state of the board after a monte carlo simulation.
-    @param board : current state of board
-    @return      : the evaluated value of the board
-    """
-    # player power evaluation
-    num_blue, pow_blue = board.color_number_and_power(PlayerColor.BLUE)
-    num_red , pow_red  = board.color_number_and_power(PlayerColor.RED)
-    value  = (num_red - num_blue) * NUM_PIECE_FACTOR
-    value += (pow_red - pow_blue) * POWER_PIECE_FACTOR
-
-    # monte-carlo evaluation value
-    monte_carlo_val = 0
 
     if num_blue == 0:
         return INF
@@ -147,7 +77,6 @@
             num_opponent_clusters  += 1
             size_opponent_clusters += len(cluster)
 
-<<<<<<< HEAD
     # cluster and dominance factor add-on, respectively
     sign = 1 if PLAYER_COLOR == PlayerColor.RED else -1
     value += (size_player_clusters - size_opponent_clusters) * SIZE_CLUSTER_FACTOR
@@ -155,18 +84,70 @@
     value += (pow_player_dominates - pow_opponent_dominates) * POW_DOMINANCE_FACTOR
     value += (num_player_clusters  - num_opponent_clusters ) * NUM_CLUSTER_FACTOR
     return value * sign
-=======
-        # cluster and dominance factor add-on, respectively
-        value += sign * len(cluster) * SIZE_CLUSTER_FACTOR
-        value += (num_player_dominates - num_opponent_dominates) * SIZE_DOMINANCE_FACTOR
-        value += (pow_player_dominates - pow_opponent_dominates) * POWER_DOMINANCE_FACTOR
-    value += (num_player_clusters - num_opponent_clusters) * NUM_CLUSTER_FACTOR
 
-    # RAJA: Adding another return value specifically for ordering
-    # the heapq for MonteCarlo
-    player_val = num_player_clusters + num_player_dominates + pow_player_dominates
-    opponent_val = num_opponent_clusters + num_opponent_dominates + pow_opponent_dominates
-    monte_carlo_val = player_val/(player_val+opponent_val)
 
-    return monte_carlo_val
->>>>>>> 38b891ed
+def mc_evaluate(board: Board) -> float:
+    """
+    Evaluation function to evaluate the state of the board after a monte carlo simulation.
+    This is not a zero-sum evaluation function, but an evaluation function for the simulation.
+    @param board : current state of board
+    @return      : the evaluated value of the board
+    """
+    # player power evaluation
+    num_blue, pow_blue = board.color_number_and_power(PlayerColor.BLUE)
+    num_red , pow_red  = board.color_number_and_power(PlayerColor.RED)
+    value  = (num_red - num_blue) * NUM_PIECE_FACTOR
+    value += (pow_red - pow_blue) * POW_PIECE_FACTOR
+
+    if num_blue == 0:
+        return INF
+    if num_red == 0:
+        return -INF
+
+    # clusters and dominance evaluation
+    clusters = create_clusters(board)
+    num_player_clusters    = 0
+    num_player_dominates   = 0
+    pow_player_dominates   = 0
+    size_player_clusters   = 0
+    num_opponent_clusters  = 0
+    num_opponent_dominates = 0
+    pow_opponent_dominates = 0
+    size_opponent_clusters = 0
+    for cluster in clusters.values():
+
+        # player's cluster
+        if cluster.color == PLAYER_COLOR:
+            num_player_clusters  += 1
+            size_player_clusters += len(cluster)
+            # dominance factor is checked solely via player pieces
+            for opponent in cluster.get_opponents():
+                opponent_cluster = clusters[opponent]
+
+                # cluster size dominance
+                if len(cluster) < len(opponent_cluster):
+                    num_opponent_dominates += 1
+                elif len(cluster) > len(opponent_cluster):
+                    num_player_dominates += 1
+
+                # cluster power dominance
+                if cluster.get_power() < opponent_cluster.get_power():
+                    pow_opponent_dominates += 1
+                elif cluster.get_power() > opponent_cluster.get_power():
+                    pow_player_dominates += 1
+
+        # opponent's cluster
+        else:
+            num_opponent_clusters  += 1
+            size_opponent_clusters += len(cluster)
+
+    # adding another return value specifically for ordering the heapq for MonteCarlo
+    player_val   = num_player_clusters    * NUM_CLUSTER_FACTOR   + \
+                   size_player_clusters   * SIZE_CLUSTER_FACTOR  + \
+                   num_player_dominates   * NUM_DOMINANCE_FACTOR + \
+                   pow_player_dominates   * POW_DOMINANCE_FACTOR
+    opponent_val = num_opponent_clusters  * NUM_CLUSTER_FACTOR   + \
+                   size_opponent_clusters * SIZE_CLUSTER_FACTOR  + \
+                   num_opponent_dominates * NUM_DOMINANCE_FACTOR + \
+                   pow_opponent_dominates * POW_DOMINANCE_FACTOR
+    return player_val / (player_val + opponent_val)