"""
Module:
    ``evaluation_data.py``

Purpose:
    Includes the representation and function to obtain all the information that is required
    to evaluate the state of the board.

Notes:
    The evaluation information includes the number of pieces of a both sides, their total power,
    and their clusters. The information on clusters will be used for dominance factor data. This
    is especially significant since much of Infexion is about dominating the blue.
"""

from dataclasses import dataclass

from referee.game import PlayerColor
from ..game import Board, INF, create_clusters

# weighting factors
NUM_PIECE_FACTOR     : float = 1.8
POW_PIECE_FACTOR     : float = 1.7
NUM_CLUSTER_FACTOR   : float = 1.2
SIZE_CLUSTER_FACTOR  : float = 1.4
NUM_DOMINANCE_FACTOR : float = 1.55
POW_DOMINANCE_FACTOR : float = 0.45


@dataclass(slots=True)
class EvaluateData:
    """
    Class represents the information required for evaluating the board.
    Attributes:
        num_red            : the number of red pieces on the board
        pow_red            : the red's total power
        num_red_clusters   : the number of red's clusters
        num_red_dominates  : the number of clusters where red dominates blue
        pow_red_dominates  : the power of clusters where red dominates blue
        size_red_clusters  : the size of red's clusters

        num_blue           : the number of blue pieces on the board
        pow_blue           : the blue's total power
        num_blue_clusters  : the number of blue's clusters
        num_blue_dominates : the number of clusters where blue dominates red
        pow_blue_dominates : the power of clusters where blue dominates red
        size_blue_clusters : the size of red's clusters

        immediate_eval     : immediate evaluation value where the game is already over
        immediate          : whether value is immediately evaluated or not
    """
    num_red            : int = 0
    pow_red            : int = 0
    num_red_clusters   : int = 0
    num_red_dominates  : int = 0
    pow_red_dominates  : int = 0
    size_red_clusters  : int = 0

    num_blue           : int = 0
    pow_blue           : int = 0
    num_blue_clusters  : int = 0
    num_blue_dominates : int = 0
    pow_blue_dominates : int = 0
    size_blue_clusters : int = 0

    immediate_eval     : int = 0
    immediate          : bool = False


def get_evaluate_data(board: Board) -> EvaluateData:
    """
    Get the data required for board evaluation.

    Args:
        board: current state of board
    Returns:
        the object containing all data relevant to evaluating a board's state
    """
    # number of pieces and total power evaluation data
    data = EvaluateData()
    num_red , pow_red  = board.color_number_and_power(PlayerColor.RED)
    num_blue, pow_blue = board.color_number_and_power(PlayerColor.BLUE)
    data.num_red       = num_red
    data.pow_red       = pow_red
    data.num_blue      = num_blue
    data.pow_blue      = pow_blue

    # immediate evaluation data
    if num_red == 0:
        data.immediate_eval = -INF
        data.immediate = True
        return data
    elif num_blue == 0:
        data.immediate_eval = INF
        data.immediate = True
        return data

    # clusters and dominance evaluation data
<<<<<<< HEAD
    clusters = create_clusters(board)
=======
    clusters = create_clusters(board, PlayerColor.RED)
>>>>>>> c56f1e9b
    for cluster in clusters:

        # red's cluster
        if cluster.color == PlayerColor.RED:
            data.num_red_clusters  += 1
            data.size_red_clusters += len(cluster)
            # dominance factor is checked solely via red pieces
            for blue_cell in cluster.get_opponents():
                blue_cluster = clusters[blue_cell]

                # cluster size dominance
                if len(cluster) < len(blue_cluster):
                    data.num_blue_dominates += 1
                elif len(cluster) > len(blue_cluster):
                    data.num_red_dominates += 1

                # cluster power dominance
                if cluster.get_power() < blue_cluster.get_power():
                    data.pow_blue_dominates += 1
                elif cluster.get_power() > blue_cluster.get_power():
                    data.pow_red_dominates += 1

        # blue's cluster
        else:
            data.num_blue_clusters  += 1
            data.size_blue_clusters += len(cluster)
    return data<|MERGE_RESOLUTION|>--- conflicted
+++ resolved
@@ -95,11 +95,7 @@
         return data
 
     # clusters and dominance evaluation data
-<<<<<<< HEAD
-    clusters = create_clusters(board)
-=======
     clusters = create_clusters(board, PlayerColor.RED)
->>>>>>> c56f1e9b
     for cluster in clusters:
 
         # red's cluster
