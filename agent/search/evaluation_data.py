--- conflicted
+++ resolved
@@ -9,13 +9,8 @@
 """
 from dataclasses import dataclass
 
-<<<<<<< HEAD
-from ....referee.game import PlayerColor
-from ...agent.game import Board, PLAYER_COLOR, INF, create_clusters
-=======
 from referee.game import PlayerColor
 from ..game import Board, PLAYER_COLOR, INF, create_clusters
->>>>>>> 6f41a4d1
 
 # weighting factors
 NUM_PIECE_FACTOR     : float = 1.8
