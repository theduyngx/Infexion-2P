"""
Module:
    ``program.py``

Purpose:
    The agent program for the game. This will be used by the ``referee`` and will act under
    the rules exacted by referee.

Notes:
    COMP30024 Artificial Intelligence, Semester 1 2023 - Project Part B: Game Playing Agent. When
    mentioning the rules by referee, it is important to note the following functions:
        * ``action`` to return an action that the agent decides to perform, and
        * ``turn`` which will be called as a signal for agent that it is their turn.
"""

from .search import search
from .search.agent_test import *
from .game import Board
from .utils import *


class Agent:
    """
    Agent class representing the agent player.
    Attributes:
        _color: agent's color, indicating their side
        _board: the board representation that agent uses to keep track of game's state
    """
    __slots__ = [
        "_color",
        "_board"
    ]

    def __init__(self, color: PlayerColor, **referee: dict):
        """
        Initialise the agent.

        Args:
            color     : the player's color
            **referee : the referee containing specific important information of the game
        """
        print_referee(referee)
        self._color = color
        self._board = Board()

    def get_color(self) -> PlayerColor:
        """
        Non-property getter to keep the color of the ``Agent`` final.
        Returns:
            player's color
        """
        return self._color

    def action(self, **referee: dict) -> Action:
        """
        Return the next action to take by the agent. Used by referee to apply the action to
        the game's board. The search algorithm for the action is NegaScout. For more specific
        information, see ``search`` and ``negascout`` packages.

        Args:
            referee: the referee
        Returns:
            the action to be taken next
        """
        board = self._board
        color = self._color
        color_print = ansi_color(color)
        print(f"{color_print} TURN:")
        print_referee(referee)
        # return search(board, color)

        match color:
            case PlayerColor.RED:
                return greedy_move(board, color)
<<<<<<< HEAD
                # from .search.negascout import negamax
                # return negamax(board, 4, color)
=======
                # from .search.negamax import negascout
                # return negascout(board, 4, color, full=False)
>>>>>>> 74e996f3
                # return search(board, color)
                # return minimax_shallow(board, color)

            case PlayerColor.BLUE:
                # return mcts_move(board)
                # return minimax_shallow(board, color)
                # return random_move(board, color)
                # return greedy_move(board, color)
                return search(board, color, referee["time_remaining"])
            case _:
                raise Exception(f"{color} is not of proper PlayerColor type")

    def turn(self, color: PlayerColor, action: Action, **referee: dict):
        """
        Update the agent with the last player's action. Called by referee to signal the
        turn of an agent (both when it is not, and it is their turn).

        Args:
            color   : the player's color
            action  : the action taken by agent
            referee : the referee
        """
        assert referee
        self._board.apply_action(action)
        color_print = ansi_color(color)

        match action:
            case SpawnAction(cell):
                print(f"{color_print} SPAWN at {cell}")
                pass
            case SpreadAction(cell, direction):
                print(f"{color_print} SPREAD from {cell} - {direction}")
                pass<|MERGE_RESOLUTION|>--- conflicted
+++ resolved
@@ -72,13 +72,8 @@
         match color:
             case PlayerColor.RED:
                 return greedy_move(board, color)
-<<<<<<< HEAD
-                # from .search.negascout import negamax
-                # return negamax(board, 4, color)
-=======
                 # from .search.negamax import negascout
                 # return negascout(board, 4, color, full=False)
->>>>>>> 74e996f3
                 # return search(board, color)
                 # return minimax_shallow(board, color)
 
